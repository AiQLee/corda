@file:JvmName("DemoRunner")

package net.corda.testing.internal.demorun

import net.corda.cordform.CordformDefinition
import net.corda.cordform.CordformNode
import net.corda.core.internal.concurrent.flatMap
import net.corda.core.internal.concurrent.transpose
import net.corda.core.utilities.NetworkHostAndPort
import net.corda.core.utilities.getOrThrow
import net.corda.testing.driver.DriverDSL
import net.corda.testing.driver.PortAllocation
import net.corda.testing.driver.driver

fun CordformDefinition.clean() {
    System.err.println("Deleting: $nodesDirectory")
    nodesDirectory.toFile().deleteRecursively()
}

/**
 * Deploy the nodes specified in the given [CordformDefinition]. This will block until all the nodes and webservers
 * have terminated.
 */
<<<<<<< HEAD
// TODO add notaries to cordform!
fun CordformDefinition.runNodes() {
    driver(isDebug = true, driverDirectory = driverDirectory, portAllocation = PortAllocation.Incremental(10001), waitForAllNodesToFinish = true) {
=======
fun CordformDefinition.deployNodes() {
    runNodes(waitForAllNodesToFinish = true) { }
}

/**
 * Deploy the nodes specified in the given [CordformDefinition] and then execute the given [block] once all the nodes
 * and webservers are up. After execution all these processes will be terminated.
 */
fun CordformDefinition.deployNodesThen(block: () -> Unit) {
    runNodes(waitForAllNodesToFinish = false, block = block)
}

private fun CordformDefinition.runNodes(waitForAllNodesToFinish: Boolean, block: () -> Unit) {
    val nodes = nodeConfigurers.map { configurer -> CordformNode().also { configurer.accept(it) } }
    val maxPort = nodes
            .flatMap { listOf(it.p2pAddress, it.rpcAddress, it.webAddress) }
            .mapNotNull { address -> address?.let { NetworkHostAndPort.parse(it).port } }
            .max()!!
    driver(
            isDebug = true,
            driverDirectory = nodesDirectory,
            extraCordappPackagesToScan = cordappPackages,
            // Notaries are manually specified in Cordform so we don't want the driver automatically starting any
            notarySpecs = emptyList(),
            // Start from after the largest port used to prevent port clash
            portAllocation = PortAllocation.Incremental(maxPort + 1),
            waitForAllNodesToFinish = waitForAllNodesToFinish
    ) {
>>>>>>> 286ff65e
        setup(this)
        this as DriverDSL  // startCordformNode is an internal API
        nodes.map {
            val startedNode = startCordformNode(it)
            if (it.webAddress != null) {
                // Start a webserver if an address for it was specified
                startedNode.flatMap { startWebserver(it) }
            } else {
                startedNode
            }
        }.transpose().getOrThrow()  // Only proceed once everything is up and running
        println("All nodes and webservers are ready...")
        block()
    }
}<|MERGE_RESOLUTION|>--- conflicted
+++ resolved
@@ -21,11 +21,7 @@
  * Deploy the nodes specified in the given [CordformDefinition]. This will block until all the nodes and webservers
  * have terminated.
  */
-<<<<<<< HEAD
 // TODO add notaries to cordform!
-fun CordformDefinition.runNodes() {
-    driver(isDebug = true, driverDirectory = driverDirectory, portAllocation = PortAllocation.Incremental(10001), waitForAllNodesToFinish = true) {
-=======
 fun CordformDefinition.deployNodes() {
     runNodes(waitForAllNodesToFinish = true) { }
 }
@@ -54,7 +50,6 @@
             portAllocation = PortAllocation.Incremental(maxPort + 1),
             waitForAllNodesToFinish = waitForAllNodesToFinish
     ) {
->>>>>>> 286ff65e
         setup(this)
         this as DriverDSL  // startCordformNode is an internal API
         nodes.map {
